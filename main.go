/*
Copyright 2017 Frederic Branczyk All rights reserved.

Licensed under the Apache License, Version 2.0 (the "License");
you may not use this file except in compliance with the License.
You may obtain a copy of the License at

    http://www.apache.org/licenses/LICENSE-2.0

Unless required by applicable law or agreed to in writing, software
distributed under the License is distributed on an "AS IS" BASIS,
WITHOUT WARRANTIES OR CONDITIONS OF ANY KIND, either express or implied.
See the License for the specific language governing permissions and
limitations under the License.
*/

package main

import (
	"context"
	"crypto/tls"
	"flag"
	"io/ioutil"
	"net"
	"net/http"
	"net/http/httputil"
	"net/url"
	"os"
	"os/signal"
	"strings"
	"syscall"
	"time"

	"github.com/ghodss/yaml"
	"github.com/oklog/run"
	"github.com/spf13/pflag"
	"golang.org/x/net/http2"
	"golang.org/x/net/http2/h2c"
	"k8s.io/apiserver/pkg/authentication/authenticator"
	"k8s.io/apiserver/pkg/authorization/union"
	"k8s.io/client-go/kubernetes"
	"k8s.io/client-go/rest"
	"k8s.io/client-go/tools/clientcmd"
	certutil "k8s.io/client-go/util/cert"
	k8sapiflag "k8s.io/component-base/cli/flag"
	"k8s.io/klog/v2"

	"github.com/brancz/kube-rbac-proxy/pkg/authn"
	"github.com/brancz/kube-rbac-proxy/pkg/authz"
	"github.com/brancz/kube-rbac-proxy/pkg/hardcodedauthorizer"
	"github.com/brancz/kube-rbac-proxy/pkg/proxy"
	rbac_proxy_tls "github.com/brancz/kube-rbac-proxy/pkg/tls"
)

type config struct {
	insecureListenAddress string
	secureListenAddress   string
	upstream              string
	upstreamForceH2C      bool
	upstreamCAFile        string
	auth                  proxy.Config
	tls                   tlsConfig
	kubeconfigLocation    string
	allowPaths            []string
	ignorePaths           []string
}

type tlsConfig struct {
	certFile       string
	keyFile        string
	minVersion     string
	cipherSuites   []string
	reloadInterval time.Duration
}

type configfile struct {
	AuthorizationConfig *authz.Config `json:"authorization,omitempty"`
}

func main() {
	cfg := config{
		auth: proxy.Config{
			Authentication: &authn.AuthnConfig{
				X509:   &authn.X509Config{},
				Header: &authn.AuthnHeaderConfig{},
				OIDC:   &authn.OIDCConfig{},
				Token:  &authn.TokenConfig{},
			},
			Authorization: &authz.Config{},
		},
	}
	configFileName := ""

	// Add klog flags
	klogFlags := flag.NewFlagSet(os.Args[0], flag.ExitOnError)
	klog.InitFlags(klogFlags)

	flagset := pflag.NewFlagSet(os.Args[0], pflag.ExitOnError)
	flagset.AddGoFlagSet(klogFlags)

	// kube-rbac-proxy flags
	flagset.StringVar(&cfg.insecureListenAddress, "insecure-listen-address", "", "The address the kube-rbac-proxy HTTP server should listen on.")
	flagset.StringVar(&cfg.secureListenAddress, "secure-listen-address", "", "The address the kube-rbac-proxy HTTPs server should listen on.")
	flagset.StringVar(&cfg.upstream, "upstream", "", "The upstream URL to proxy to once requests have successfully been authenticated and authorized.")
	flagset.BoolVar(&cfg.upstreamForceH2C, "upstream-force-h2c", false, "Force h2c to communiate with the upstream. This is required when the upstream speaks h2c(http/2 cleartext - insecure variant of http/2) only. For example, go-grpc server in the insecure mode, such as helm's tiller w/o TLS, speaks h2c only")
	flagset.StringVar(&cfg.upstreamCAFile, "upstream-ca-file", "", "The CA the upstream uses for TLS connection. This is required when the upstream uses TLS and its own CA certificate")
	flagset.StringVar(&configFileName, "config-file", "", "Configuration file to configure kube-rbac-proxy.")
	flagset.StringSliceVar(&cfg.allowPaths, "allow-paths", nil, "Comma-separated list of paths against which kube-rbac-proxy matches the incoming request. If the request doesn't match, kube-rbac-proxy responds with a 404 status code. If omitted, the incoming request path isn't checked. Cannot be used with --ignore-paths.")
	flagset.StringSliceVar(&cfg.ignorePaths, "ignore-paths", nil, "Comma-separated list of paths against which kube-rbac-proxy will proxy without performing an authentication or authorization check. Cannot be used with --allow-paths.")

	// TLS flags
	flagset.StringVar(&cfg.tls.certFile, "tls-cert-file", "", "File containing the default x509 Certificate for HTTPS. (CA cert, if any, concatenated after server cert)")
	flagset.StringVar(&cfg.tls.keyFile, "tls-private-key-file", "", "File containing the default x509 private key matching --tls-cert-file.")
	flagset.StringVar(&cfg.tls.minVersion, "tls-min-version", "VersionTLS12", "Minimum TLS version supported. Value must match version names from https://golang.org/pkg/crypto/tls/#pkg-constants.")
	flagset.StringSliceVar(&cfg.tls.cipherSuites, "tls-cipher-suites", nil, "Comma-separated list of cipher suites for the server. Values are from tls package constants (https://golang.org/pkg/crypto/tls/#pkg-constants). If omitted, the default Go cipher suites will be used")
	flagset.DurationVar(&cfg.tls.reloadInterval, "tls-reload-interval", time.Minute, "The interval at which to watch for TLS certificate changes, by default set to 1 minute.")

	// Auth flags
	flagset.StringVar(&cfg.auth.Authentication.X509.ClientCAFile, "client-ca-file", "", "If set, any request presenting a client certificate signed by one of the authorities in the client-ca-file is authenticated with an identity corresponding to the CommonName of the client certificate.")
	flagset.BoolVar(&cfg.auth.Authentication.Header.Enabled, "auth-header-fields-enabled", false, "When set to true, kube-rbac-proxy adds auth-related fields to the headers of http requests sent to the upstream")
	flagset.StringVar(&cfg.auth.Authentication.Header.UserFieldName, "auth-header-user-field-name", "x-remote-user", "The name of the field inside a http(2) request header to tell the upstream server about the user's name")
	flagset.StringVar(&cfg.auth.Authentication.Header.GroupsFieldName, "auth-header-groups-field-name", "x-remote-groups", "The name of the field inside a http(2) request header to tell the upstream server about the user's groups")
	flagset.StringVar(&cfg.auth.Authentication.Header.GroupSeparator, "auth-header-groups-field-separator", "|", "The separator string used for concatenating multiple group names in a groups header field's value")
	flagset.StringSliceVar(&cfg.auth.Authentication.Token.Audiences, "auth-token-audiences", []string{}, "Comma-separated list of token audiences to accept. By default a token does not have to have any specific audience. It is recommended to set a specific audience.")

	//Authn OIDC flags
	flagset.StringVar(&cfg.auth.Authentication.OIDC.IssuerURL, "oidc-issuer", "", "The URL of the OpenID issuer, only HTTPS scheme will be accepted. If set, it will be used to verify the OIDC JSON Web Token (JWT).")
	flagset.StringVar(&cfg.auth.Authentication.OIDC.ClientID, "oidc-clientID", "", "The client ID for the OpenID Connect client, must be set if oidc-issuer-url is set.")
	flagset.StringVar(&cfg.auth.Authentication.OIDC.GroupsClaim, "oidc-groups-claim", "groups", "Identifier of groups in JWT claim, by default set to 'groups'")
	flagset.StringVar(&cfg.auth.Authentication.OIDC.UsernameClaim, "oidc-username-claim", "email", "Identifier of the user in JWT claim, by default set to 'email'")
	flagset.StringVar(&cfg.auth.Authentication.OIDC.GroupsPrefix, "oidc-groups-prefix", "", "If provided, all groups will be prefixed with this value to prevent conflicts with other authentication strategies.")
	flagset.StringArrayVar(&cfg.auth.Authentication.OIDC.SupportedSigningAlgs, "oidc-sign-alg", []string{"RS256"}, "Supported signing algorithms, default RS256")
	flagset.StringVar(&cfg.auth.Authentication.OIDC.CAFile, "oidc-ca-file", "", "If set, the OpenID server's certificate will be verified by one of the authorities in the oidc-ca-file, otherwise the host's root CA set will be used.")

	//Kubeconfig flag
	flagset.StringVar(&cfg.kubeconfigLocation, "kubeconfig", "", "Path to a kubeconfig file, specifying how to connect to the API server. If unset, in-cluster configuration will be used")

	flagset.Parse(os.Args[1:])
	kcfg := initKubeConfig(cfg.kubeconfigLocation)

	upstreamURL, err := url.Parse(cfg.upstream)
	if err != nil {
		klog.Fatalf("Failed to parse upstream URL: %v", err)
	}

	if configFileName != "" {
		klog.Infof("Reading config file: %s", configFileName)
		b, err := ioutil.ReadFile(configFileName)
		if err != nil {
			klog.Fatalf("Failed to read resource-attribute file: %v", err)
		}

		configfile := configfile{}

		err = yaml.Unmarshal(b, &configfile)
		if err != nil {
			klog.Fatalf("Failed to parse config file content: %v", err)
		}

		cfg.auth.Authorization = configfile.AuthorizationConfig
	}

	kubeClient, err := kubernetes.NewForConfig(kcfg)
	if err != nil {
		klog.Fatalf("Failed to instantiate Kubernetes client: %v", err)
	}

	var authenticator authenticator.Request
	// If OIDC configuration provided, use oidc authenticator
	if cfg.auth.Authentication.OIDC.IssuerURL != "" {
		authenticator, err = authn.NewOIDCAuthenticator(cfg.auth.Authentication.OIDC)
		if err != nil {
			klog.Fatalf("Failed to instantiate OIDC authenticator: %v", err)
		}

	} else {
		//Use Delegating authenticator
		klog.Infof("Valid token audiences: %s", strings.Join(cfg.auth.Authentication.Token.Audiences, ", "))

		tokenClient := kubeClient.AuthenticationV1().TokenReviews()
		authenticator, err = authn.NewDelegatingAuthenticator(tokenClient, cfg.auth.Authentication)
		if err != nil {
			klog.Fatalf("Failed to instantiate delegating authenticator: %v", err)
		}

	}

	sarClient := kubeClient.AuthorizationV1().SubjectAccessReviews()
<<<<<<< HEAD
	authorizer, err := authz.NewAuthorizer(sarClient)
=======
	sarAuthorizer, err := authz.NewSarAuthorizer(sarClient)

>>>>>>> 9aae0e54
	if err != nil {
		klog.Fatalf("Failed to create sar authorizer: %v", err)
	}
	authorizer = union.New(
		// prefix the authorizer with the permissions for metrics scraping which are well known.
		// openshift RBAC policy will always allow this user to read metrics.
		hardcodedauthorizer.NewHardCodedMetricsAuthorizer(),
		authorizer,
	)

	staticAuthorizer, err := authz.NewStaticAuthorizer(cfg.auth.Authorization.Static)
	if err != nil {
		klog.Fatalf("Failed to create static authorizer: %v", err)
	}

	authorizer := union.New(
		staticAuthorizer,
		sarAuthorizer,
	)

	auth, err := proxy.New(kubeClient, cfg.auth, authorizer, authenticator)

	if err != nil {
		klog.Fatalf("Failed to create rbac-proxy: %v", err)
	}

	upstreamTransport, err := initTransport(cfg.upstreamCAFile)
	if err != nil {
		klog.Fatalf("Failed to set up upstream TLS connection: %v", err)
	}

	if len(cfg.allowPaths) > 0 && len(cfg.ignorePaths) > 0 {
		klog.Fatal("Cannot use --allow-paths and --ignore-paths together.")
	}

	proxy := httputil.NewSingleHostReverseProxy(upstreamURL)
	proxy.Transport = upstreamTransport
	mux := http.NewServeMux()
	mux.Handle("/", http.HandlerFunc(func(w http.ResponseWriter, req *http.Request) {
		found := len(cfg.allowPaths) == 0
		for _, path := range cfg.allowPaths {
			if req.URL.Path == path {
				found = true
				break
			}
		}
		if !found {
			http.NotFound(w, req)
			return
		}

		ignorePathFound := false
		for _, path := range cfg.ignorePaths {
			if req.URL.Path == path {
				ignorePathFound = true
				break
			}
		}

		if !ignorePathFound {
			ok := auth.Handle(w, req)
			if !ok {
				return
			}
		}

		proxy.ServeHTTP(w, req)
	}))

	var gr run.Group
	{
		if cfg.secureListenAddress != "" {
			srv := &http.Server{Handler: mux, TLSConfig: &tls.Config{}}

			if cfg.tls.certFile == "" && cfg.tls.keyFile == "" {
				klog.Info("Generating self signed cert as no cert is provided")
				host, err := os.Hostname()
				if err != nil {
					klog.Fatalf("Failed to retrieve hostname for self-signed cert: %v", err)
				}
				certBytes, keyBytes, err := certutil.GenerateSelfSignedCertKey(host, nil, nil)
				if err != nil {
					klog.Fatalf("Failed to generate self signed cert and key: %v", err)
				}
				cert, err := tls.X509KeyPair(certBytes, keyBytes)
				if err != nil {
					klog.Fatalf("Failed to load generated self signed cert and key: %v", err)
				}

				srv.TLSConfig.Certificates = []tls.Certificate{cert}
			} else {
				klog.Info("Reading certificate files")
				ctx, cancel := context.WithCancel(context.Background())
				r, err := rbac_proxy_tls.NewCertReloader(cfg.tls.certFile, cfg.tls.keyFile, cfg.tls.reloadInterval)
				if err != nil {
					klog.Fatalf("Failed to initialize certificate reloader: %v", err)
				}

				srv.TLSConfig.GetCertificate = r.GetCertificate

				gr.Add(func() error {
					return r.Watch(ctx)
				}, func(error) {
					cancel()
				})
			}

			version, err := k8sapiflag.TLSVersion(cfg.tls.minVersion)
			if err != nil {
				klog.Fatalf("TLS version invalid: %v", err)
			}

			cipherSuiteIDs, err := k8sapiflag.TLSCipherSuites(cfg.tls.cipherSuites)
			if err != nil {
				klog.Fatalf("Failed to convert TLS cipher suite name to ID: %v", err)
			}

			srv.TLSConfig.CipherSuites = cipherSuiteIDs
			srv.TLSConfig.MinVersion = version
			srv.TLSConfig.ClientAuth = tls.RequestClientCert

			if err := http2.ConfigureServer(srv, nil); err != nil {
				klog.Fatalf("failed to configure http2 server: %v", err)
			}

			klog.Infof("Starting TCP socket on %v", cfg.secureListenAddress)
			l, err := net.Listen("tcp", cfg.secureListenAddress)
			if err != nil {
				klog.Fatalf("failed to listen on secure address: %v", err)
			}

			gr.Add(func() error {
				klog.Infof("Listening securely on %v", cfg.secureListenAddress)
				tlsListener := tls.NewListener(l, srv.TLSConfig)
				return srv.Serve(tlsListener)
			}, func(err error) {
				if err := srv.Shutdown(context.Background()); err != nil {
					klog.Errorf("failed to gracefully shutdown server: %v", err)
				}
				if err := l.Close(); err != nil {
					klog.Errorf("failed to gracefully close secure listener: %v", err)
				}
			})
		}
	}
	{
		if cfg.insecureListenAddress != "" {
			if cfg.upstreamForceH2C {
				// Force http/2 for connections to the upstream i.e. do not start with HTTP1.1 UPGRADE req to
				// initialize http/2 session.
				// See https://github.com/golang/go/issues/14141#issuecomment-219212895 for more context
				proxy.Transport = &http2.Transport{
					// Allow http schema. This doesn't automatically disable TLS
					AllowHTTP: true,
					// Do disable TLS.
					// In combination with the schema check above. We could enforce h2c against the upstream server
					DialTLS: func(netw, addr string, cfg *tls.Config) (net.Conn, error) {
						return net.Dial(netw, addr)
					},
				}
			}

			srv := &http.Server{Handler: h2c.NewHandler(mux, &http2.Server{})}

			l, err := net.Listen("tcp", cfg.insecureListenAddress)
			if err != nil {
				klog.Fatalf("Failed to listen on insecure address: %v", err)
			}

			gr.Add(func() error {
				klog.Infof("Listening insecurely on %v", cfg.insecureListenAddress)
				return srv.Serve(l)
			}, func(err error) {
				if err := srv.Shutdown(context.Background()); err != nil {
					klog.Errorf("failed to gracefully shutdown server: %v", err)
				}
				if err := l.Close(); err != nil {
					klog.Errorf("failed to gracefully close listener: %v", err)
				}
			})
		}
	}
	{
		sig := make(chan os.Signal)
		gr.Add(func() error {
			signal.Notify(sig, os.Interrupt, syscall.SIGTERM)
			<-sig
			klog.Info("received interrupt, shutting down")
			return nil
		}, func(err error) {
			close(sig)
		})
	}

	if err := gr.Run(); err != nil {
		klog.Fatalf("failed to run groups: %v", err)
	}
}

// Returns intiliazed config, allows local usage (outside cluster) based on provided kubeconfig or in-cluter
func initKubeConfig(kcLocation string) *rest.Config {

	if kcLocation != "" {
		kubeConfig, err := clientcmd.BuildConfigFromFlags("", kcLocation)
		if err != nil {
			klog.Fatalf("unable to build rest config based on provided path to kubeconfig file: %v", err)
		}
		return kubeConfig
	}

	kubeConfig, err := rest.InClusterConfig()
	if err != nil {
		klog.Fatalf("cannot find Service Account in pod to build in-cluster rest config: %v", err)
	}

	return kubeConfig
}<|MERGE_RESOLUTION|>--- conflicted
+++ resolved
@@ -186,28 +186,22 @@
 	}
 
 	sarClient := kubeClient.AuthorizationV1().SubjectAccessReviews()
-<<<<<<< HEAD
-	authorizer, err := authz.NewAuthorizer(sarClient)
-=======
 	sarAuthorizer, err := authz.NewSarAuthorizer(sarClient)
 
->>>>>>> 9aae0e54
 	if err != nil {
 		klog.Fatalf("Failed to create sar authorizer: %v", err)
 	}
-	authorizer = union.New(
+
+	staticAuthorizer, err := authz.NewStaticAuthorizer(cfg.auth.Authorization.Static)
+	if err != nil {
+		klog.Fatalf("Failed to create static authorizer: %v", err)
+	}
+
+	authorizer := union.New(
 		// prefix the authorizer with the permissions for metrics scraping which are well known.
 		// openshift RBAC policy will always allow this user to read metrics.
+		// TODO: remove this, once CMO lands static authorizer configuration.
 		hardcodedauthorizer.NewHardCodedMetricsAuthorizer(),
-		authorizer,
-	)
-
-	staticAuthorizer, err := authz.NewStaticAuthorizer(cfg.auth.Authorization.Static)
-	if err != nil {
-		klog.Fatalf("Failed to create static authorizer: %v", err)
-	}
-
-	authorizer := union.New(
 		staticAuthorizer,
 		sarAuthorizer,
 	)
